--- conflicted
+++ resolved
@@ -17,16 +17,9 @@
     get_controlled_terms,
     get_geojson_observations,
     get_observation,
-<<<<<<< HEAD
-<<<<<<< c4583fd97cb200cfc94512c7edcc30e170189c48
+    get_observation_histogram,
     get_observation_identifiers,
     get_observation_observers,
-=======
-    get_observation_histogram,
->>>>>>> Simplify histogram formatting a bit; add unit tests
-=======
-    get_observation_histogram,
->>>>>>> 4695afc4
     get_observation_species_counts,
     get_observations,
     get_places_autocomplete,
